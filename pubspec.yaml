name: rich_text_view
description: A simple yet powerful rich text view that supports mention, hashtag, emial, url and see more.
<<<<<<< HEAD
version: 1.0.0-dev-1
=======
version: 0.0.6
>>>>>>> f9d2e900
homepage: https://github.com/nelstein/rich_text_view

environment:
  sdk: ">=2.12.0 <3.0.0"
  flutter: ">=1.17.0"

dependencies:
  flutter:
    sdk: flutter
  bloc: ^8.0.1
  flutter_bloc: ^8.0.0

dev_dependencies:
  flutter_test:
    sdk: flutter
  pedantic: ^1.11.0

flutter:
<|MERGE_RESOLUTION|>--- conflicted
+++ resolved
@@ -1,10 +1,6 @@
 name: rich_text_view
 description: A simple yet powerful rich text view that supports mention, hashtag, emial, url and see more.
-<<<<<<< HEAD
 version: 1.0.0-dev-1
-=======
-version: 0.0.6
->>>>>>> f9d2e900
 homepage: https://github.com/nelstein/rich_text_view
 
 environment:
